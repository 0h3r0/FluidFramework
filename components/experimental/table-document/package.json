--- conflicted
+++ resolved
@@ -1,10 +1,6 @@
 {
   "name": "@fluid-example/table-document",
-<<<<<<< HEAD
   "version": "0.21.0",
-=======
-  "version": "0.20.2",
->>>>>>> 417fd460
   "description": "Chaincode component containing a table's data",
   "repository": "microsoft/FluidFramework",
   "license": "MIT",
@@ -48,7 +44,6 @@
     "temp-directory": "nyc/.nyc_output"
   },
   "dependencies": {
-<<<<<<< HEAD
     "@fluidframework/aqueduct": "^0.21.0",
     "@fluidframework/common-definitions": "^0.18.1",
     "@fluidframework/component-core-interfaces": "^0.21.0",
@@ -57,34 +52,16 @@
     "@fluidframework/protocol-definitions": "^0.1007.1",
     "@fluidframework/runtime-definitions": "^0.21.0",
     "@fluidframework/sequence": "^0.21.0",
-=======
-    "@fluidframework/aqueduct": "^0.20.2",
-    "@fluidframework/common-definitions": "^0.18.1",
-    "@fluidframework/component-core-interfaces": "^0.20.2",
-    "@fluidframework/component-runtime-definitions": "^0.20.2",
-    "@fluidframework/merge-tree": "^0.20.2",
-    "@fluidframework/protocol-definitions": "^0.1007.1",
-    "@fluidframework/runtime-definitions": "^0.20.2",
-    "@fluidframework/sequence": "^0.20.2",
->>>>>>> 417fd460
     "@tiny-calc/micro": "0.0.0-alpha.0",
     "debug": "^4.1.1"
   },
   "devDependencies": {
-<<<<<<< HEAD
-    "@fluid-internal/test-utils": "^0.21.0",
     "@fluidframework/build-common": "^0.17.0",
     "@fluidframework/eslint-config-fluid": "^0.18.0",
     "@fluidframework/local-driver": "^0.21.0",
     "@fluidframework/server-local-server": "^0.1007.1",
     "@fluidframework/test-runtime-utils": "^0.21.0",
-=======
-    "@fluidframework/build-common": "^0.17.0",
-    "@fluidframework/eslint-config-fluid": "^0.18.0",
-    "@fluidframework/local-test-utils": "^0.20.2",
-    "@fluidframework/server-local-server": "^0.1007.1",
-    "@fluidframework/test-utils": "^0.20.2",
->>>>>>> 417fd460
+    "@fluidframework/test-utils": "^0.21.0",
     "@types/debug": "^4.1.5",
     "@types/mocha": "^5.2.5",
     "@types/node": "^10.17.24",
