/*!
 * Copyright (c) Microsoft Corporation. All rights reserved.
 * Licensed under the MIT License.
 */

import {
    ContainerRuntimeFactoryWithDefaultDataStore,
    DataObject,
    DataObjectFactory,
} from "@fluidframework/aqueduct";

export interface ITestConfig {
    opRatePerMin: number,
    progressIntervalMs: number,
    numClients: number,
    totalSendCount: number,
    readWriteCycleMs: number,
}

export interface IRunConfig {
    runId: number,
    testConfig: ITestConfig
}

export interface ILoadTest {
    run(config: IRunConfig): Promise<void>;
}

const wait = async (timeMs: number) => new Promise((resolve) => setTimeout(resolve, timeMs));

class LoadTestDataStore extends DataObject implements ILoadTest {
    public static DataStoreName = "StressTestDataStore";
    private opCount = 0;
    private sentCount = 0;
    private state: string = "not started";
    protected async hasInitialized() {
        this.root.on("op", () => {
            this.opCount++;
        });
    }

    public async pause(timeMs: number) {
        const startTimeMs = Date.now();
        this.state = "paused";
        await wait(timeMs);
        this.state = "running";
        return Date.now() - startTimeMs;
    }

    private printStatus(config: IRunConfig, startTimeMs: number, runningStartTimeMs: number) {
        const now = Date.now();
        const totalMin = (now - startTimeMs) / 60000;
        const runningMin = (now - runningStartTimeMs) / 60000;
        const opRate = Math.floor(this.opCount / totalMin);
        const sendRate = Math.floor(this.sentCount / runningMin);
        console.log(
            `${config.runId.toString().padStart(3)}>` +
            ` seen: ${this.opCount.toString().padStart(8)} (${opRate.toString().padStart(4)}/min),` +
            ` sent: ${this.sentCount.toString().padStart(8)} (${sendRate.toString().padStart(2)}/min),` +
            ` run time: ${runningMin.toFixed(2).toString().padStart(5)} min`,
            ` total time: ${totalMin.toFixed(2).toString().padStart(5)} min`,
        );
    }

    public async run(config: IRunConfig) {
        // Wait for all runners to join
        //* This is hanging for some reason...
        console.log(`${config.runId.toString().padStart(3)}> waiting`);
<<<<<<< HEAD
        // await new Promise((resolve) => {
        //     let memberCount = this.context.getAudience().getMembers().size;
        //     if (memberCount >= config.testConfig.numClients) { resolve(); }
        //     this.context.getAudience().on("addMember", () => {
        //         memberCount++;
        //         if (memberCount >= config.testConfig.numClients) { resolve(); }
        //     });
        // });

=======
        await new Promise<void>((resolve) => {
            let memberCount = this.context.getQuorum().getMembers().size;
            if (memberCount >= config.testConfig.numClients) { resolve(); }
            this.context.getQuorum().on("addMember", () => {
                memberCount++;
                if (memberCount >= config.testConfig.numClients) { resolve(); }
            });
        });
>>>>>>> 2fb91493
        console.log(`${config.runId.toString().padStart(3)}> begin`);

        // At every moment, we want half the client to be concurrent writers, and start and stop
        // in a rotation fashion for every cycle.
        // To set that up we start each client in a staggered way, each will independently go thru write
        // and listen cycles

        const cycleMs = config.testConfig.readWriteCycleMs;

        // the time gap to start each client over two cycles  (or one full read/write cycle)
        // to get half the client active at a time
        const clientStartGapMs = cycleMs * 2 / config.testConfig.numClients;

        const startTimeMs = Date.now();
        let runningStartTimeMs = startTimeMs + await this.pause(config.runId * clientStartGapMs);

        console.log(`${config.runId.toString().padStart(3)}> started`);

        let t: NodeJS.Timeout;
        const printProgress = () => {
            if (this.state !== "paused") {
                this.printStatus(config, startTimeMs, runningStartTimeMs);
            }
            t = setTimeout(printProgress, config.testConfig.progressIntervalMs);
        };
        t = setTimeout(printProgress, config.testConfig.progressIntervalMs);

        const clientSendCount = config.testConfig.totalSendCount / config.testConfig.numClients;
        const opsPerCycle = config.testConfig.opRatePerMin * cycleMs / 60000;
        const opsGapMs = cycleMs / opsPerCycle;
        while (this.sentCount < clientSendCount) {
            await this.runStep();
            // Send cycle worth of Ops
            if (this.sentCount % opsPerCycle === 0) {
                // Pause writing for cycle before resuming
                runningStartTimeMs += await this.pause(cycleMs);
            } else {
                // Random jitter of +- 50% of opWaitMs
                await wait(opsGapMs + opsGapMs * (Math.random() - 0.5));
            }
        }

        this.state = "stopped";
        clearTimeout(t);

        this.printStatus(config, startTimeMs, runningStartTimeMs);
        console.log(`${config.runId.toString().padStart(3)}> finished`);
    }

    public async runStep() {
        this.root.set(Math.floor(Math.random() * 32).toString(), Math.random());
        this.sentCount++;
    }
}

const LoadTestDataStoreInstantiationFactory = new DataObjectFactory(
    LoadTestDataStore.DataStoreName,
    LoadTestDataStore,
    [],
    {},
);

export const fluidExport = new ContainerRuntimeFactoryWithDefaultDataStore(
    LoadTestDataStoreInstantiationFactory,
    new Map([[LoadTestDataStore.DataStoreName, Promise.resolve(LoadTestDataStoreInstantiationFactory)]]),
);<|MERGE_RESOLUTION|>--- conflicted
+++ resolved
@@ -64,28 +64,16 @@
 
     public async run(config: IRunConfig) {
         // Wait for all runners to join
-        //* This is hanging for some reason...
         console.log(`${config.runId.toString().padStart(3)}> waiting`);
-<<<<<<< HEAD
-        // await new Promise((resolve) => {
-        //     let memberCount = this.context.getAudience().getMembers().size;
+        //* This is hanging for some reason... copmmenting it out for the moment
+        // await new Promise<void>((resolve) => {
+        //     let memberCount = this.context.getQuorum().getMembers().size;
         //     if (memberCount >= config.testConfig.numClients) { resolve(); }
-        //     this.context.getAudience().on("addMember", () => {
+        //     this.context.getQuorum().on("addMember", () => {
         //         memberCount++;
         //         if (memberCount >= config.testConfig.numClients) { resolve(); }
         //     });
         // });
-
-=======
-        await new Promise<void>((resolve) => {
-            let memberCount = this.context.getQuorum().getMembers().size;
-            if (memberCount >= config.testConfig.numClients) { resolve(); }
-            this.context.getQuorum().on("addMember", () => {
-                memberCount++;
-                if (memberCount >= config.testConfig.numClients) { resolve(); }
-            });
-        });
->>>>>>> 2fb91493
         console.log(`${config.runId.toString().padStart(3)}> begin`);
 
         // At every moment, we want half the client to be concurrent writers, and start and stop
