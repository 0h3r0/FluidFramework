{
  "name": "@fluidframework/aqueduct-react",
<<<<<<< HEAD
  "version": "0.20.0",
=======
  "version": "0.19.1",
>>>>>>> 04de2ac4
  "description": "React support for the Aqueduct framework.",
  "repository": "microsoft/FluidFramework",
  "license": "MIT",
  "author": "Microsoft",
  "sideEffects": false,
  "main": "dist/index.js",
  "module": "lib/index.js",
  "types": "dist/index.d.ts",
  "scripts": {
    "build": "concurrently npm:build:compile npm:lint",
    "build:compile": "concurrently npm:tsc npm:build:esnext",
    "build:docs": "api-extractor run --local && copyfiles -u 1 ./_api-extractor-temp/doc-models/* ../../../_api-extractor-temp/",
    "build:esnext": "tsc --project ./tsconfig.esnext.json",
    "build:full": "npm run build",
    "build:full:compile": "npm run build:compile",
    "clean": "rimraf dist lib *.tsbuildinfo *.build.log",
    "eslint": "eslint --ext=ts,tsx --format stylish src",
    "eslint:fix": "eslint --ext=ts,tsx --format stylish src --fix",
    "lint": "npm run eslint",
    "lint:fix": "npm run eslint:fix",
    "tsc": "tsc"
  },
  "dependencies": {
<<<<<<< HEAD
    "@fluidframework/map": "^0.20.0",
    "@fluidframework/sequence": "^0.20.0",
=======
    "@fluidframework/map": "^0.19.1",
    "@fluidframework/sequence": "^0.19.1",
>>>>>>> 04de2ac4
    "react": "^16.10.2"
  },
  "devDependencies": {
    "@fluidframework/build-common": "^0.16.0",
    "@fluidframework/eslint-config-fluid": "^0.17.0",
    "@microsoft/api-extractor": "^7.7.2",
    "@types/node": "^10.17.24",
    "@types/react": "^16.9.15",
    "@typescript-eslint/eslint-plugin": "~2.17.0",
    "@typescript-eslint/parser": "~2.17.0",
    "concurrently": "^5.2.0",
    "copyfiles": "^2.1.0",
    "eslint": "~6.8.0",
    "eslint-plugin-eslint-comments": "~3.1.2",
    "eslint-plugin-import": "2.20.0",
    "eslint-plugin-no-null": "~1.0.2",
    "eslint-plugin-optimize-regex": "~1.1.7",
    "eslint-plugin-prefer-arrow": "~1.1.7",
    "eslint-plugin-react": "~7.18.0",
    "eslint-plugin-unicorn": "~15.0.1",
    "rimraf": "^2.6.2",
    "typescript": "~3.7.4"
  }
}<|MERGE_RESOLUTION|>--- conflicted
+++ resolved
@@ -1,10 +1,6 @@
 {
   "name": "@fluidframework/aqueduct-react",
-<<<<<<< HEAD
   "version": "0.20.0",
-=======
-  "version": "0.19.1",
->>>>>>> 04de2ac4
   "description": "React support for the Aqueduct framework.",
   "repository": "microsoft/FluidFramework",
   "license": "MIT",
@@ -28,13 +24,8 @@
     "tsc": "tsc"
   },
   "dependencies": {
-<<<<<<< HEAD
     "@fluidframework/map": "^0.20.0",
     "@fluidframework/sequence": "^0.20.0",
-=======
-    "@fluidframework/map": "^0.19.1",
-    "@fluidframework/sequence": "^0.19.1",
->>>>>>> 04de2ac4
     "react": "^16.10.2"
   },
   "devDependencies": {
