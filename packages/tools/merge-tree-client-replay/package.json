--- conflicted
+++ resolved
@@ -1,10 +1,6 @@
 {
   "name": "@fluid-internal/merge-tree-client-replay",
-<<<<<<< HEAD
   "version": "0.26.0",
-=======
-  "version": "0.25.2",
->>>>>>> d56d806c
   "private": true,
   "description": "A tool that lets the user to replay ops.",
   "repository": "microsoft/FluidFramework",
@@ -32,21 +28,12 @@
     "tsfmt:fix": "tsfmt --replace"
   },
   "dependencies": {
-<<<<<<< HEAD
     "@fluidframework/container-runtime": "^0.26.0",
     "@fluidframework/file-driver": "^0.26.0",
     "@fluidframework/merge-tree": "^0.26.0",
-    "@fluidframework/protocol-definitions": "^0.1011.1-0",
+    "@fluidframework/protocol-definitions": "^0.1011.1",
     "@fluidframework/runtime-definitions": "^0.26.0",
     "@fluidframework/sequence": "^0.26.0"
-=======
-    "@fluidframework/container-runtime": "^0.25.2",
-    "@fluidframework/file-driver": "^0.25.2",
-    "@fluidframework/merge-tree": "^0.25.2",
-    "@fluidframework/protocol-definitions": "^0.1011.1",
-    "@fluidframework/runtime-definitions": "^0.25.2",
-    "@fluidframework/sequence": "^0.25.2"
->>>>>>> d56d806c
   },
   "devDependencies": {
     "@fluidframework/build-common": "^0.18.0",
