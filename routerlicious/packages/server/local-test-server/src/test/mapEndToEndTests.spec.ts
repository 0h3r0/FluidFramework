--- conflicted
+++ resolved
@@ -1,12 +1,8 @@
 /* tslint:disable:no-unsafe-any */
 /* tslint:disable:no-backbone-get-set-outside-model  */
 import * as api from "@prague/client-api";
-<<<<<<< HEAD
 import { MessageType } from "@prague/container-definitions";
-import { IMapView } from "@prague/map";
-=======
 import { ISharedMap } from "@prague/map";
->>>>>>> 7b08463e
 import { generateToken } from "@prague/services-core";
 import * as socketStorage from "@prague/socket-storage";
 import * as assert from "assert";
