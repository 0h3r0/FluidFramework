--- conflicted
+++ resolved
@@ -97,37 +97,11 @@
     const dispensers: { [key: string]: TakeANumber } = {};
     let partitionManager: core.PartitionManager;
 
-<<<<<<< HEAD
     kafkaClient.consumer(groupId).join({
         "auto.commit.enable": "false",
         "auto.offset.reset": "smallest"
     }, (error, consumerInstance) => {
         if (error) {
-=======
-    const consumerOffset = new kafka.Offset(kafkaClient);
-    const partitionManager = new core.PartitionManager(
-        groupId,
-        receiveTopic,
-        consumerOffset,
-        checkpointBatchSize,
-        checkpointTimeIntervalMsec);
-
-    const highLevelConsumer = new kafka.HighLevelConsumer(kafkaClient, [{topic: receiveTopic}], <any> {
-        autoCommit: false,
-        fetchMaxBytes: 1024 * 1024,
-        fetchMinBytes: 1,
-        fromOffset: true,
-        groupId,
-        id: kafkaClientId,
-        maxTickMessages: 100000,
-    });
-
-    highLevelConsumer.on("error", (error) => {
-        // Workaround to resolve rebalance partition error.
-        // https://github.com/SOHU-Co/kafka-node/issues/90
-        logger.error(`Error in kafka consumer: ${error}. Wait for 30 seconds and restart...`);
-        setTimeout(() => {
->>>>>>> 4c7639f3
             deferred.reject(error);
         } else {
             partitionManager = new core.PartitionManager(
